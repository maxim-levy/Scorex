--- conflicted
+++ resolved
@@ -9,11 +9,7 @@
 * *FastCryptographicHash* removed
 * Some obsolete code removed, such as *temp/mining* folder, *ScoreObserver* class
 * Scrypto 2.0.0
-<<<<<<< HEAD
-* Tags from *suppertagged* framework for primitive types
-=======
 * Using tagged types instead of *Array[Byte]*, *suppertagged* microframework is used for that 
->>>>>>> 286eb6a6
 
 2.0.0-RC2
 ---------
