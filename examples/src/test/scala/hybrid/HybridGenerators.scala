--- conflicted
+++ resolved
@@ -253,13 +253,7 @@
       SimpleBoxTransaction(from, to, fee = fee, System.currentTimeMillis())
     }.toSeq
 
-<<<<<<< HEAD
-    txs.foreach {
-      _.boxIdsToOpen.foreach { id => assert(state.closedBox(id).isDefined) }
-    }
-=======
     assert(txs.forall { _.boxIdsToOpen.forall { id => state.closedBox(id).isDefined } })
->>>>>>> e3c55449
 
     val genBox: PublicKey25519NoncedBox = stateBoxes.head
     val generator = privKey(genBox.value)._1
