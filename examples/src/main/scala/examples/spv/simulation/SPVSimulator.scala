--- conflicted
+++ resolved
@@ -24,9 +24,6 @@
   println(s"Chain of length $Height, k=$k")
   println("m,proofLength,blockNum,uniqueBlockNum")
 
-<<<<<<< HEAD
-  Algos.constructKMZProof(m = 15, headerChain)
-=======
   Seq(6, 15, 30, 50, 100, 127) foreach { m =>
     val proof = Algos.constructKMZProof(m, k, headerChain).get
     proof.valid.get
@@ -35,7 +32,6 @@
     val uniqueBlockNum = blocks.map(_.encodedId).toSet.size
     println( m + "," + KMZProofSerializer.toBytes(proof).length + "," + blockNum + "," + uniqueBlockNum)
   }
->>>>>>> 712d42d3
 
 
 }