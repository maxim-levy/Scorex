package scorex.testkit.properties

import akka.actor._
import akka.testkit.TestProbe
import org.scalatest.prop.PropertyChecks
import org.scalatest.{Matchers, PropSpec}
import scorex.core.NodeViewHolder.CurrentView
import scorex.core.NodeViewHolder.ReceivableMessages.GetDataFromCurrentView
import scorex.core.consensus.{History, SyncInfo}
import scorex.core.transaction.box.proposition.Proposition
import scorex.core.transaction.state.MinimalState
import scorex.core.transaction.wallet.Vault
import scorex.core.transaction.{MemoryPool, Transaction}
import scorex.core.utils.ScorexLogging
import scorex.core.{NodeViewHolder, PersistentNodeViewModifier}
import scorex.testkit.generators._
import scorex.testkit.utils.AkkaFixture

import scala.concurrent.Await
import scala.concurrent.duration._
import scala.language.postfixOps

@SuppressWarnings(Array("org.wartremover.warts.TraversableOps"))
trait NodeViewHolderTests[TX <: Transaction,
PM <: PersistentNodeViewModifier,
ST <: MinimalState[PM, ST],
SI <: SyncInfo,
HT <: History[PM, SI, HT],
MPool <: MemoryPool[TX, MPool]]
  extends PropSpec
    with Matchers
    with PropertyChecks
    with ScorexLogging
    with SyntacticallyTargetedModifierProducer[PM, SI, HT]
    with TotallyValidModifierProducer[PM, ST, SI, HT]
    with SemanticallyInvalidModifierProducer[PM, ST]
    with CustomModifierProducer[PM, ST, SI, HT] {

  def nodeViewHolder(implicit system: ActorSystem): (ActorRef, TestProbe, PM, ST, HT)

  class HolderFixture extends AkkaFixture {
    @SuppressWarnings(Array("org.wartremover.warts.PublicInference"))
    val (node, eventListener, mod, s, h) = nodeViewHolder
  }

  private def withFixture(testCode: HolderFixture => Any): Unit = {
    val fixture = new HolderFixture
    try {
      testCode(fixture)
    } finally {
      Await.result(fixture.system.terminate(), Duration.Inf)
    }
  }

  private type CurrentViewType = CurrentView[HT, ST, Vault[P, TX, PM, _], MPool]
  private def withView[T](node: ActorRef) (f: CurrentViewType => T)
                         (implicit system: ActorSystem): T = {
    val probe = TestProbe()
    probe.send(node,
      GetDataFromCurrentView[HT, ST, Vault[P, TX, PM, _], MPool, CurrentViewType]
        { view => view })
    val view = probe.expectMsgClass(10.seconds, classOf[CurrentViewType])
    f(view)
  }

  import NodeViewHolder.ReceivableMessages.{GetDataFromCurrentView, LocallyGeneratedModifier}
  import scorex.core.network.NodeViewSynchronizer.ReceivableMessages.{SemanticallyFailedModification, SemanticallySuccessfulModifier, SyntacticallyFailedModification, SyntacticallySuccessfulModifier}

  property("NodeViewHolder syntactically valid modifier subscription") { withFixture { ctx =>
    import ctx._
    val p = TestProbe()

    system.eventStream.subscribe(eventListener.ref, classOf[SyntacticallySuccessfulModifier[PM]])
<<<<<<< HEAD
    node ! GetDataFromCurrentView[HT, ST, Vault[TX, PM, _], MPool, PM] { v => totallyValidModifiers(v.history, v.state, 2).head }
    val mod = receiveOne(5 seconds).asInstanceOf[PM]
    node ! LocallyGeneratedModifier(mod)
=======
    p.send(node, GetDataFromCurrentView[HT, ST, Vault[P, TX, PM, _], MPool, PM] { v => totallyValidModifiers(v.history, v.state, 2).head })
    val mod = p.expectMsgClass(classOf[PersistentNodeViewModifier])
    p.send(node, LocallyGeneratedModifier(mod))
>>>>>>> e77cc239
    eventListener.expectMsgType[SyntacticallySuccessfulModifier[PM]]
  }}

  property("NodeViewHolder: syntactically failed modifier subscription") { withFixture { ctx =>
    import ctx._
    val p = TestProbe()

    system.eventStream.subscribe(eventListener.ref, classOf[SyntacticallyFailedModification[PM]])
    val invalid = syntacticallyInvalidModifier(h)
    p.send(node, LocallyGeneratedModifier(invalid))
    eventListener.expectMsgType[SyntacticallyFailedModification[PM]]
  }}

  property("NodeViewHolder: semantically valid modifier subscription") { withFixture { ctx =>
    import ctx._
    val p = TestProbe()

    system.eventStream.subscribe(eventListener.ref, classOf[SyntacticallySuccessfulModifier[PM]])
    system.eventStream.subscribe(eventListener.ref, classOf[SemanticallySuccessfulModifier[PM]])
<<<<<<< HEAD
    node ! GetDataFromCurrentView[HT, ST, Vault[TX, PM, _], MPool, PM] { v => totallyValidModifiers(v.history, v.state, 2).head }
    val mod = receiveOne(5 seconds).asInstanceOf[PM]
    node ! LocallyGeneratedModifier(mod)
=======
    p.send(node, GetDataFromCurrentView[HT, ST, Vault[P, TX, PM, _], MPool, PM] { v => totallyValidModifiers(v.history, v.state, 2).head })
    val mod = p.expectMsgClass(classOf[PersistentNodeViewModifier])
    p.send(node, LocallyGeneratedModifier(mod))
>>>>>>> e77cc239
    eventListener.expectMsgType[SyntacticallySuccessfulModifier[PM]]
    eventListener.expectMsgType[SemanticallySuccessfulModifier[PM]]
  }}

  property("NodeViewHolder: semantically failed modifier subscription") { withFixture { ctx =>
    import ctx._
    val p = TestProbe()

    system.eventStream.subscribe(eventListener.ref, classOf[SyntacticallySuccessfulModifier[PM]])
    system.eventStream.subscribe(eventListener.ref, classOf[SemanticallyFailedModification[PM]])
<<<<<<< HEAD
    node ! GetDataFromCurrentView[HT, ST, Vault[TX, PM, _], MPool, PM] { v => semanticallyInvalidModifier(v.state) }
    val invalid = receiveOne(5 seconds).asInstanceOf[PM]
    node ! LocallyGeneratedModifier(invalid)
=======
    p.send(node, GetDataFromCurrentView[HT, ST, Vault[P, TX, PM, _], MPool, PM] { v => semanticallyInvalidModifier(v.state) })
    val invalid = p.expectMsgClass(classOf[PersistentNodeViewModifier])
    p.send(node, LocallyGeneratedModifier(invalid))
>>>>>>> e77cc239
    eventListener.expectMsgType[SyntacticallySuccessfulModifier[PM]]
    eventListener.expectMsgType[SemanticallyFailedModification[PM]]
  }}

  property("NodeViewHolder: syntactically/semantically valid modifier subscription") { withFixture { ctx =>
    import ctx._
    val p = TestProbe()

    system.eventStream.subscribe(eventListener.ref, classOf[SyntacticallySuccessfulModifier[PM]])
    system.eventStream.subscribe(eventListener.ref, classOf[SemanticallySuccessfulModifier[PM]])
<<<<<<< HEAD
    node ! GetDataFromCurrentView[HT, ST, Vault[TX, PM, _], MPool, PM] { v => totallyValidModifiers(v.history, v.state, 2).head }
    val mod = receiveOne(5 seconds).asInstanceOf[PM]
    node ! LocallyGeneratedModifier(mod)
=======
    p.send(node, GetDataFromCurrentView[HT, ST, Vault[P, TX, PM, _], MPool, PM] { v => totallyValidModifiers(v.history, v.state, 2).head })
    val mod = p.expectMsgClass(classOf[PersistentNodeViewModifier])
    p.send(node, LocallyGeneratedModifier(mod))
>>>>>>> e77cc239
    eventListener.expectMsgType[SyntacticallySuccessfulModifier[PM]]
    eventListener.expectMsgType[SemanticallySuccessfulModifier[PM]]
  }}

  property("NodeViewHolder: check state after creation") { withFixture { ctx =>
    import ctx._
<<<<<<< HEAD
    node ! GetDataFromCurrentView[HT, ST, Vault[TX, PM, _], MPool, Boolean] { v =>
=======
    val p = TestProbe()

    p.send(node, GetDataFromCurrentView[HT, ST, Vault[P, TX, PM, _], MPool, Boolean] { v =>
>>>>>>> e77cc239
      v.state.version.sameElements(s.version)
    })
    p.expectMsg(true)
  }}

  property("NodeViewHolder: check that a valid modifier is applicable") { withFixture { ctx =>
    import ctx._
<<<<<<< HEAD
    node ! GetDataFromCurrentView[HT, ST, Vault[TX, PM, _], MPool, Boolean] { v =>
=======
    val p = TestProbe()

    p.send(node, GetDataFromCurrentView[HT, ST, Vault[P, TX, PM, _], MPool, Boolean] { v =>
>>>>>>> e77cc239
      v.history.applicable(mod)
    })
    p.expectMsg(true)
  }}

  property("NodeViewHolder: check that valid modifiers are applicable") { withFixture { ctx =>
    import ctx._
    val p = TestProbe()

    system.eventStream.subscribe(eventListener.ref, classOf[SyntacticallySuccessfulModifier[PM]])
    system.eventStream.subscribe(eventListener.ref, classOf[SyntacticallyFailedModification[PM]])
<<<<<<< HEAD
    node ! GetDataFromCurrentView[HT, ST, Vault[TX, PM, _], MPool, Seq[PM]] { v =>
=======
    p.send(node, GetDataFromCurrentView[HT, ST, Vault[P, TX, PM, _], MPool, Seq[PM]] { v =>
>>>>>>> e77cc239
      totallyValidModifiers(v.history, v.state, 10) //todo: fix magic number
    })
    val mods = p.expectMsgClass(classOf[Seq[PersistentNodeViewModifier]])

    mods.foreach { mod =>
      p.send(node, LocallyGeneratedModifier(mod))
    }

    (1 to mods.size).foreach(_ => eventListener.expectMsgType[SyntacticallySuccessfulModifier[PM]])
  }}

  property("NodeViewHolder: apply locally generated mod") { withFixture { ctx =>
    import ctx._
    val p = TestProbe()

    system.eventStream.subscribe(eventListener.ref, classOf[SyntacticallySuccessfulModifier[PM]])
    system.eventStream.subscribe(eventListener.ref, classOf[SyntacticallyFailedModification[PM]])

    val invalid = syntacticallyInvalidModifier(h)

    p.send(node, LocallyGeneratedModifier(invalid))

    eventListener.expectMsgType[SyntacticallyFailedModification[PM]]

    p.send(node, LocallyGeneratedModifier(mod))

    eventListener.expectMsgType[SyntacticallySuccessfulModifier[PM]]

<<<<<<< HEAD
    node ! GetDataFromCurrentView[HT, ST, Vault[TX, PM, _], MPool, Boolean] { v =>
=======
    p.send(node, GetDataFromCurrentView[HT, ST, Vault[P, TX, PM, _], MPool, Boolean] { v =>
>>>>>>> e77cc239
      v.state.version.sameElements(s.version) && v.history.contains(mod.id)
    })

    p.expectMsg(true)
  }}

  property("NodeViewHolder: simple forking") { withFixture { ctx =>
    import ctx._
    val p = TestProbe()

    val waitDuration = 5.seconds

    system.eventStream.subscribe(eventListener.ref, classOf[SyntacticallySuccessfulModifier[PM]])
    system.eventStream.subscribe(eventListener.ref, classOf[SyntacticallyFailedModification[PM]])

<<<<<<< HEAD
    node ! GetDataFromCurrentView[HT, ST, Vault[TX, PM, _], MPool, Seq[PM]] { v => totallyValidModifiers(v.history, v.state, 2) }
    val initMods = receiveOne(waitDuration).asInstanceOf[Seq[PM]]
=======
    p.send(node, GetDataFromCurrentView[HT, ST, Vault[P, TX, PM, _], MPool, Seq[PM]] { v => totallyValidModifiers(v.history, v.state, 2) })
    val initMods = p.expectMsgClass(waitDuration, classOf[Seq[PersistentNodeViewModifier]])
>>>>>>> e77cc239
    initMods.foreach { mod =>
      p.send(node, LocallyGeneratedModifier(mod))
      eventListener.expectMsgType[SyntacticallySuccessfulModifier[PM]]
    }

<<<<<<< HEAD
    node ! GetDataFromCurrentView[HT, ST, Vault[TX, PM, _], MPool, PM] { v =>
=======
    p.send(node, GetDataFromCurrentView[HT, ST, Vault[P, TX, PM, _], MPool, PM] { v =>
>>>>>>> e77cc239
      totallyValidModifiers(v.history, v.state, 2).head
    })
    val fork1Mod = p.expectMsgClass(waitDuration, classOf[PersistentNodeViewModifier])

<<<<<<< HEAD
    node ! GetDataFromCurrentView[HT, ST, Vault[TX, PM, _], MPool, PM] { v =>
=======
    p.send(node, GetDataFromCurrentView[HT, ST, Vault[P, TX, PM, _], MPool, PM] { v =>
>>>>>>> e77cc239
      totallyValidModifiers(v.history, v.state, 2).head
    })
    val fork2Mod = p.expectMsgClass(waitDuration, classOf[PersistentNodeViewModifier])

    p.send(node, LocallyGeneratedModifier(fork1Mod))
    p.send(node, LocallyGeneratedModifier(fork2Mod))
    eventListener.expectMsgType[SyntacticallySuccessfulModifier[PM]]
    eventListener.expectMsgType[SyntacticallySuccessfulModifier[PM]]

<<<<<<< HEAD
    node ! GetDataFromCurrentView[HT, ST, Vault[TX, PM, _], MPool, Boolean] { v =>
=======
    p.send(node, GetDataFromCurrentView[HT, ST, Vault[P, TX, PM, _], MPool, Boolean] { v =>
>>>>>>> e77cc239
      v.history.contains(fork1Mod.id) || v.history.contains(fork2Mod.id)
    })

    p.expectMsg(10.seconds, true)
  }}

  /**
    * In this test we apply first a chain of 2 blocks and then a chain of 4 blocks, both started with the same
    * common block. We are expecting to observe "switching" here, though with non-chain structures there could be no
    * notion of switching, so what we check finally is that last block from the second chain is in "open surface"
    * (list of open blocks which do not have successors yet, size of the list is 1 in case of blockchain)
    */
  property("NodeViewHolder: forking - switching") { withFixture { ctx =>
    import ctx._
    val p = TestProbe()

    val opCountBeforeFork = 10
    val fork1OpCount = 2
    val fork2OpCount = 4

    val waitDuration = 10.seconds

    //some base operations, we don't wanna have fork right from genesis
<<<<<<< HEAD
    node ! GetDataFromCurrentView[HT, ST, Vault[TX, PM, _], MPool, Seq[PM]] { v =>
=======
    p.send(node, GetDataFromCurrentView[HT, ST, Vault[P, TX, PM, _], MPool, Seq[PM]] { v =>
>>>>>>> e77cc239
      totallyValidModifiers(v.history, v.state, opCountBeforeFork)
    })
    val plainMods = p.expectMsgClass(waitDuration, classOf[Seq[PersistentNodeViewModifier]])
    plainMods.foreach { mod => p.send(node, LocallyGeneratedModifier(mod)) }

<<<<<<< HEAD
    node ! GetDataFromCurrentView[HT, ST, Vault[TX, PM, _], MPool, Seq[PM]] { v =>
=======
    p.send(node, GetDataFromCurrentView[HT, ST, Vault[P, TX, PM, _], MPool, Seq[PM]] { v =>
>>>>>>> e77cc239
      val mods = totallyValidModifiers(v.history, v.state, fork1OpCount)
      assert(mods.head.parentId.sameElements(v.history.openSurfaceIds().head))
      mods
    })
    val fork1Mods = p.expectMsgClass(waitDuration, classOf[Seq[PersistentNodeViewModifier]])

<<<<<<< HEAD
    node ! GetDataFromCurrentView[HT, ST, Vault[TX, PM, _], MPool, Seq[PM]] { v =>
=======
    p.send(node, GetDataFromCurrentView[HT, ST, Vault[P, TX, PM, _], MPool, Seq[PM]] { v =>
>>>>>>> e77cc239
      totallyValidModifiers(v.history, v.state, fork2OpCount)
    })
    val fork2Mods = p.expectMsgClass(waitDuration, classOf[Seq[PersistentNodeViewModifier]])

    fork1Mods.foreach { mod => p.send(node, LocallyGeneratedModifier(mod)) }
    fork2Mods.foreach { mod => p.send(node, LocallyGeneratedModifier(mod)) }

<<<<<<< HEAD
    node ! GetDataFromCurrentView[HT, ST, Vault[TX, PM, _], MPool, Boolean] { v =>
=======
    p.send(node, GetDataFromCurrentView[HT, ST, Vault[P, TX, PM, _], MPool, Boolean] { v =>
>>>>>>> e77cc239
      v.history.openSurfaceIds().contains(fork2Mods.last.id)
    })
    p.expectMsg(true)
  }}

  property("NodeViewHolder: forking - switching with an invalid block") { withFixture { ctx =>
    import ctx._

    val opCountBeforeFork = 10
    val fork1OpCount = 4

    //some base operations, we don't wanna have fork right from genesis
    withView(node) { v =>
      totallyValidModifiers(v.history, v.state, opCountBeforeFork)
    }.foreach {
      mod => node ! LocallyGeneratedModifier(mod)
    }
    // generate the first fork with valid blocks
    val fork1Mods = withView(node) { v =>
      val mods = totallyValidModifiers(v.history, v.state, fork1OpCount)
      assert(mods.head.parentId.sameElements(v.history.openSurfaceIds().head))
      mods
    }
    // generate the second fork with the invalid block
    val fork2Mods = withView(node) { v =>
      customModifiers(v.history, v.state,
        Seq[ModifierProducerTemplateItem](Valid,
          SynInvalid, // invalid modifier
          Valid, Valid, Valid, Valid, Valid, Valid))
    }
    // apply the first fork with valid blocks
    fork1Mods.foreach { mod => node ! LocallyGeneratedModifier(mod) }
    // apply the second fork with invalid block
    fork2Mods.foreach { mod => node ! LocallyGeneratedModifier(mod) }
    // verify that open surface consist of last block of the first chain,
    // or first block of the second chain, or both, but no any other option
    withView(node) { v =>
      v.history.openSurfaceIds should (
        contain only fork1Mods.last.id
          or contain only fork2Mods.head.id
          or contain only (fork1Mods.last.id, fork2Mods.head.id)
        )
    }
  }}
}<|MERGE_RESOLUTION|>--- conflicted
+++ resolved
@@ -7,7 +7,6 @@
 import scorex.core.NodeViewHolder.CurrentView
 import scorex.core.NodeViewHolder.ReceivableMessages.GetDataFromCurrentView
 import scorex.core.consensus.{History, SyncInfo}
-import scorex.core.transaction.box.proposition.Proposition
 import scorex.core.transaction.state.MinimalState
 import scorex.core.transaction.wallet.Vault
 import scorex.core.transaction.{MemoryPool, Transaction}
@@ -52,12 +51,12 @@
     }
   }
 
-  private type CurrentViewType = CurrentView[HT, ST, Vault[P, TX, PM, _], MPool]
+  private type CurrentViewType = CurrentView[HT, ST, Vault[TX, PM, _], MPool]
   private def withView[T](node: ActorRef) (f: CurrentViewType => T)
                          (implicit system: ActorSystem): T = {
     val probe = TestProbe()
     probe.send(node,
-      GetDataFromCurrentView[HT, ST, Vault[P, TX, PM, _], MPool, CurrentViewType]
+      GetDataFromCurrentView[HT, ST, Vault[TX, PM, _], MPool, CurrentViewType]
         { view => view })
     val view = probe.expectMsgClass(10.seconds, classOf[CurrentViewType])
     f(view)
@@ -71,15 +70,9 @@
     val p = TestProbe()
 
     system.eventStream.subscribe(eventListener.ref, classOf[SyntacticallySuccessfulModifier[PM]])
-<<<<<<< HEAD
-    node ! GetDataFromCurrentView[HT, ST, Vault[TX, PM, _], MPool, PM] { v => totallyValidModifiers(v.history, v.state, 2).head }
-    val mod = receiveOne(5 seconds).asInstanceOf[PM]
-    node ! LocallyGeneratedModifier(mod)
-=======
-    p.send(node, GetDataFromCurrentView[HT, ST, Vault[P, TX, PM, _], MPool, PM] { v => totallyValidModifiers(v.history, v.state, 2).head })
+    p.send(node, GetDataFromCurrentView[HT, ST, Vault[TX, PM, _], MPool, PM] { v => totallyValidModifiers(v.history, v.state, 2).head })
     val mod = p.expectMsgClass(classOf[PersistentNodeViewModifier])
     p.send(node, LocallyGeneratedModifier(mod))
->>>>>>> e77cc239
     eventListener.expectMsgType[SyntacticallySuccessfulModifier[PM]]
   }}
 
@@ -99,15 +92,9 @@
 
     system.eventStream.subscribe(eventListener.ref, classOf[SyntacticallySuccessfulModifier[PM]])
     system.eventStream.subscribe(eventListener.ref, classOf[SemanticallySuccessfulModifier[PM]])
-<<<<<<< HEAD
-    node ! GetDataFromCurrentView[HT, ST, Vault[TX, PM, _], MPool, PM] { v => totallyValidModifiers(v.history, v.state, 2).head }
-    val mod = receiveOne(5 seconds).asInstanceOf[PM]
-    node ! LocallyGeneratedModifier(mod)
-=======
-    p.send(node, GetDataFromCurrentView[HT, ST, Vault[P, TX, PM, _], MPool, PM] { v => totallyValidModifiers(v.history, v.state, 2).head })
+    p.send(node, GetDataFromCurrentView[HT, ST, Vault[TX, PM, _], MPool, PM] { v => totallyValidModifiers(v.history, v.state, 2).head })
     val mod = p.expectMsgClass(classOf[PersistentNodeViewModifier])
     p.send(node, LocallyGeneratedModifier(mod))
->>>>>>> e77cc239
     eventListener.expectMsgType[SyntacticallySuccessfulModifier[PM]]
     eventListener.expectMsgType[SemanticallySuccessfulModifier[PM]]
   }}
@@ -118,15 +105,9 @@
 
     system.eventStream.subscribe(eventListener.ref, classOf[SyntacticallySuccessfulModifier[PM]])
     system.eventStream.subscribe(eventListener.ref, classOf[SemanticallyFailedModification[PM]])
-<<<<<<< HEAD
-    node ! GetDataFromCurrentView[HT, ST, Vault[TX, PM, _], MPool, PM] { v => semanticallyInvalidModifier(v.state) }
-    val invalid = receiveOne(5 seconds).asInstanceOf[PM]
-    node ! LocallyGeneratedModifier(invalid)
-=======
-    p.send(node, GetDataFromCurrentView[HT, ST, Vault[P, TX, PM, _], MPool, PM] { v => semanticallyInvalidModifier(v.state) })
+    p.send(node, GetDataFromCurrentView[HT, ST, Vault[TX, PM, _], MPool, PM] { v => semanticallyInvalidModifier(v.state) })
     val invalid = p.expectMsgClass(classOf[PersistentNodeViewModifier])
     p.send(node, LocallyGeneratedModifier(invalid))
->>>>>>> e77cc239
     eventListener.expectMsgType[SyntacticallySuccessfulModifier[PM]]
     eventListener.expectMsgType[SemanticallyFailedModification[PM]]
   }}
@@ -137,28 +118,18 @@
 
     system.eventStream.subscribe(eventListener.ref, classOf[SyntacticallySuccessfulModifier[PM]])
     system.eventStream.subscribe(eventListener.ref, classOf[SemanticallySuccessfulModifier[PM]])
-<<<<<<< HEAD
-    node ! GetDataFromCurrentView[HT, ST, Vault[TX, PM, _], MPool, PM] { v => totallyValidModifiers(v.history, v.state, 2).head }
-    val mod = receiveOne(5 seconds).asInstanceOf[PM]
-    node ! LocallyGeneratedModifier(mod)
-=======
-    p.send(node, GetDataFromCurrentView[HT, ST, Vault[P, TX, PM, _], MPool, PM] { v => totallyValidModifiers(v.history, v.state, 2).head })
+    p.send(node, GetDataFromCurrentView[HT, ST, Vault[TX, PM, _], MPool, PM] { v => totallyValidModifiers(v.history, v.state, 2).head })
     val mod = p.expectMsgClass(classOf[PersistentNodeViewModifier])
     p.send(node, LocallyGeneratedModifier(mod))
->>>>>>> e77cc239
     eventListener.expectMsgType[SyntacticallySuccessfulModifier[PM]]
     eventListener.expectMsgType[SemanticallySuccessfulModifier[PM]]
   }}
 
   property("NodeViewHolder: check state after creation") { withFixture { ctx =>
     import ctx._
-<<<<<<< HEAD
-    node ! GetDataFromCurrentView[HT, ST, Vault[TX, PM, _], MPool, Boolean] { v =>
-=======
-    val p = TestProbe()
-
-    p.send(node, GetDataFromCurrentView[HT, ST, Vault[P, TX, PM, _], MPool, Boolean] { v =>
->>>>>>> e77cc239
+    val p = TestProbe()
+
+    p.send(node, GetDataFromCurrentView[HT, ST, Vault[TX, PM, _], MPool, Boolean] { v =>
       v.state.version.sameElements(s.version)
     })
     p.expectMsg(true)
@@ -166,13 +137,9 @@
 
   property("NodeViewHolder: check that a valid modifier is applicable") { withFixture { ctx =>
     import ctx._
-<<<<<<< HEAD
-    node ! GetDataFromCurrentView[HT, ST, Vault[TX, PM, _], MPool, Boolean] { v =>
-=======
-    val p = TestProbe()
-
-    p.send(node, GetDataFromCurrentView[HT, ST, Vault[P, TX, PM, _], MPool, Boolean] { v =>
->>>>>>> e77cc239
+    val p = TestProbe()
+
+    p.send(node, GetDataFromCurrentView[HT, ST, Vault[TX, PM, _], MPool, Boolean] { v =>
       v.history.applicable(mod)
     })
     p.expectMsg(true)
@@ -184,11 +151,7 @@
 
     system.eventStream.subscribe(eventListener.ref, classOf[SyntacticallySuccessfulModifier[PM]])
     system.eventStream.subscribe(eventListener.ref, classOf[SyntacticallyFailedModification[PM]])
-<<<<<<< HEAD
-    node ! GetDataFromCurrentView[HT, ST, Vault[TX, PM, _], MPool, Seq[PM]] { v =>
-=======
-    p.send(node, GetDataFromCurrentView[HT, ST, Vault[P, TX, PM, _], MPool, Seq[PM]] { v =>
->>>>>>> e77cc239
+    p.send(node, GetDataFromCurrentView[HT, ST, Vault[TX, PM, _], MPool, Seq[PM]] { v =>
       totallyValidModifiers(v.history, v.state, 10) //todo: fix magic number
     })
     val mods = p.expectMsgClass(classOf[Seq[PersistentNodeViewModifier]])
@@ -217,11 +180,7 @@
 
     eventListener.expectMsgType[SyntacticallySuccessfulModifier[PM]]
 
-<<<<<<< HEAD
-    node ! GetDataFromCurrentView[HT, ST, Vault[TX, PM, _], MPool, Boolean] { v =>
-=======
-    p.send(node, GetDataFromCurrentView[HT, ST, Vault[P, TX, PM, _], MPool, Boolean] { v =>
->>>>>>> e77cc239
+    p.send(node, GetDataFromCurrentView[HT, ST, Vault[TX, PM, _], MPool, Boolean] { v =>
       v.state.version.sameElements(s.version) && v.history.contains(mod.id)
     })
 
@@ -237,32 +196,19 @@
     system.eventStream.subscribe(eventListener.ref, classOf[SyntacticallySuccessfulModifier[PM]])
     system.eventStream.subscribe(eventListener.ref, classOf[SyntacticallyFailedModification[PM]])
 
-<<<<<<< HEAD
-    node ! GetDataFromCurrentView[HT, ST, Vault[TX, PM, _], MPool, Seq[PM]] { v => totallyValidModifiers(v.history, v.state, 2) }
-    val initMods = receiveOne(waitDuration).asInstanceOf[Seq[PM]]
-=======
-    p.send(node, GetDataFromCurrentView[HT, ST, Vault[P, TX, PM, _], MPool, Seq[PM]] { v => totallyValidModifiers(v.history, v.state, 2) })
+    p.send(node, GetDataFromCurrentView[HT, ST, Vault[TX, PM, _], MPool, Seq[PM]] { v => totallyValidModifiers(v.history, v.state, 2) })
     val initMods = p.expectMsgClass(waitDuration, classOf[Seq[PersistentNodeViewModifier]])
->>>>>>> e77cc239
     initMods.foreach { mod =>
       p.send(node, LocallyGeneratedModifier(mod))
       eventListener.expectMsgType[SyntacticallySuccessfulModifier[PM]]
     }
 
-<<<<<<< HEAD
-    node ! GetDataFromCurrentView[HT, ST, Vault[TX, PM, _], MPool, PM] { v =>
-=======
-    p.send(node, GetDataFromCurrentView[HT, ST, Vault[P, TX, PM, _], MPool, PM] { v =>
->>>>>>> e77cc239
+    p.send(node, GetDataFromCurrentView[HT, ST, Vault[TX, PM, _], MPool, PM] { v =>
       totallyValidModifiers(v.history, v.state, 2).head
     })
     val fork1Mod = p.expectMsgClass(waitDuration, classOf[PersistentNodeViewModifier])
 
-<<<<<<< HEAD
-    node ! GetDataFromCurrentView[HT, ST, Vault[TX, PM, _], MPool, PM] { v =>
-=======
-    p.send(node, GetDataFromCurrentView[HT, ST, Vault[P, TX, PM, _], MPool, PM] { v =>
->>>>>>> e77cc239
+    p.send(node, GetDataFromCurrentView[HT, ST, Vault[TX, PM, _], MPool, PM] { v =>
       totallyValidModifiers(v.history, v.state, 2).head
     })
     val fork2Mod = p.expectMsgClass(waitDuration, classOf[PersistentNodeViewModifier])
@@ -272,11 +218,7 @@
     eventListener.expectMsgType[SyntacticallySuccessfulModifier[PM]]
     eventListener.expectMsgType[SyntacticallySuccessfulModifier[PM]]
 
-<<<<<<< HEAD
-    node ! GetDataFromCurrentView[HT, ST, Vault[TX, PM, _], MPool, Boolean] { v =>
-=======
-    p.send(node, GetDataFromCurrentView[HT, ST, Vault[P, TX, PM, _], MPool, Boolean] { v =>
->>>>>>> e77cc239
+    p.send(node, GetDataFromCurrentView[HT, ST, Vault[TX, PM, _], MPool, Boolean] { v =>
       v.history.contains(fork1Mod.id) || v.history.contains(fork2Mod.id)
     })
 
@@ -300,32 +242,20 @@
     val waitDuration = 10.seconds
 
     //some base operations, we don't wanna have fork right from genesis
-<<<<<<< HEAD
-    node ! GetDataFromCurrentView[HT, ST, Vault[TX, PM, _], MPool, Seq[PM]] { v =>
-=======
-    p.send(node, GetDataFromCurrentView[HT, ST, Vault[P, TX, PM, _], MPool, Seq[PM]] { v =>
->>>>>>> e77cc239
+    p.send(node, GetDataFromCurrentView[HT, ST, Vault[TX, PM, _], MPool, Seq[PM]] { v =>
       totallyValidModifiers(v.history, v.state, opCountBeforeFork)
     })
     val plainMods = p.expectMsgClass(waitDuration, classOf[Seq[PersistentNodeViewModifier]])
     plainMods.foreach { mod => p.send(node, LocallyGeneratedModifier(mod)) }
 
-<<<<<<< HEAD
-    node ! GetDataFromCurrentView[HT, ST, Vault[TX, PM, _], MPool, Seq[PM]] { v =>
-=======
-    p.send(node, GetDataFromCurrentView[HT, ST, Vault[P, TX, PM, _], MPool, Seq[PM]] { v =>
->>>>>>> e77cc239
+    p.send(node, GetDataFromCurrentView[HT, ST, Vault[TX, PM, _], MPool, Seq[PM]] { v =>
       val mods = totallyValidModifiers(v.history, v.state, fork1OpCount)
       assert(mods.head.parentId.sameElements(v.history.openSurfaceIds().head))
       mods
     })
     val fork1Mods = p.expectMsgClass(waitDuration, classOf[Seq[PersistentNodeViewModifier]])
 
-<<<<<<< HEAD
-    node ! GetDataFromCurrentView[HT, ST, Vault[TX, PM, _], MPool, Seq[PM]] { v =>
-=======
-    p.send(node, GetDataFromCurrentView[HT, ST, Vault[P, TX, PM, _], MPool, Seq[PM]] { v =>
->>>>>>> e77cc239
+    p.send(node, GetDataFromCurrentView[HT, ST, Vault[TX, PM, _], MPool, Seq[PM]] { v =>
       totallyValidModifiers(v.history, v.state, fork2OpCount)
     })
     val fork2Mods = p.expectMsgClass(waitDuration, classOf[Seq[PersistentNodeViewModifier]])
@@ -333,11 +263,7 @@
     fork1Mods.foreach { mod => p.send(node, LocallyGeneratedModifier(mod)) }
     fork2Mods.foreach { mod => p.send(node, LocallyGeneratedModifier(mod)) }
 
-<<<<<<< HEAD
-    node ! GetDataFromCurrentView[HT, ST, Vault[TX, PM, _], MPool, Boolean] { v =>
-=======
-    p.send(node, GetDataFromCurrentView[HT, ST, Vault[P, TX, PM, _], MPool, Boolean] { v =>
->>>>>>> e77cc239
+    p.send(node, GetDataFromCurrentView[HT, ST, Vault[TX, PM, _], MPool, Boolean] { v =>
       v.history.openSurfaceIds().contains(fork2Mods.last.id)
     })
     p.expectMsg(true)
