--- conflicted
+++ resolved
@@ -2,11 +2,7 @@
 name := "scorex-core"
 
 lazy val commonSettings = Seq(
-<<<<<<< HEAD
-  wartremoverErrors ++= Seq(Wart.Recursion),
-=======
   wartremoverErrors ++= Seq(Wart.Recursion, Wart.TraversableOps), // , Wart.Product, Wart.Var, Wart.Null
->>>>>>> 2a63fc79
   scalaVersion := "2.12.3",
   organization := "org.scorexfoundation",
   licenses := Seq("CC0" -> url("https://creativecommons.org/publicdomain/zero/1.0/legalcode")),
