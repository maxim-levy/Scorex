package scorex.core

import akka.actor.Actor
import scorex.core.consensus.History.ProgressInfo
import scorex.core.consensus.{History, SyncInfo}
import scorex.core.network.ConnectedPeer
import scorex.core.network.NodeViewSynchronizer.ReceivableMessages.NodeViewHolderEvent
import scorex.core.serialization.Serializer
import scorex.core.transaction._
import scorex.core.transaction.box.proposition.Proposition
import scorex.core.transaction.state.{MinimalState, TransactionValidation}
import scorex.core.transaction.wallet.Vault
import scorex.core.utils.ScorexLogging
import scorex.crypto.encode.Base58

import scala.annotation.tailrec
import scala.collection.mutable
import scala.util.{Failure, Success, Try}


/**
  * Composite local view of the node
  *
  * Contains instances for History, MinimalState, Vault, MemoryPool.
  * The instances are read-only for external world.
  * Updates of the composite view(the instances are to be performed atomically.
  *
  * @tparam P
  * @tparam TX
  * @tparam PMOD
  */
trait NodeViewHolder[P <: Proposition, TX <: Transaction[P], PMOD <: PersistentNodeViewModifier]
  extends Actor with ScorexLogging {

  import NodeViewHolder._
  import NodeViewHolder.ReceivableMessages._
  import scorex.core.network.NodeViewSynchronizer.ReceivableMessages.{
    RequestFromLocal, ChangedHistory,
    ChangedMempool, ChangedVault,
    SuccessfulTransaction, FailedTransaction,
    SyntacticallySuccessfulModifier, SyntacticallyFailedModification,
    SemanticallySuccessfulModifier, SemanticallyFailedModification
  }
  import scorex.core.LocalInterface.ReceivableMessages.{ChangedState, RollbackFailed, NewOpenSurface, StartingPersistentModifierApplication}
  import scorex.core.LocallyGeneratedModifiersMessages.ReceivableMessages.{LocallyGeneratedTransaction, LocallyGeneratedModifier}

  type SI <: SyncInfo
  type HIS <: History[PMOD, SI, HIS]
  type MS <: MinimalState[PMOD, MS]
  type VL <: Vault[P, TX, PMOD, VL]
  type MP <: MemoryPool[TX, MP]


  type NodeView = (HIS, MS, VL, MP)
  /**
    * The main data structure a node software is taking care about, a node view consists
    * of four elements to be updated atomically: history (log of persistent modifiers),
    * state (result of log's modifiers application to pre-historical(genesis) state,
    * user-specific information stored in vault (it could be e.g. a wallet), and a memory pool.
    */
  private var nodeView: NodeView = restoreState().getOrElse(genesisState)

  /**
    * Restore a local view during a node startup. If no any stored view found
    * (e.g. if it is a first launch of a node) None is to be returned
    */
  def restoreState(): Option[NodeView]

  /**
    * Hard-coded initial view all the honest nodes in a network are making progress from.
    */
  protected def genesisState: NodeView


  protected def history(): HIS = nodeView._1

  protected def minimalState(): MS = nodeView._2

  protected def vault(): VL = nodeView._3

  protected def memoryPool(): MP = nodeView._4


  /**
    * Serializers for modifiers, to be provided by a concrete instantiation
    */
  val modifierSerializers: Map[ModifierTypeId, Serializer[_ <: NodeViewModifier]]

  //todo: write desc
  /**
    *
    */
  val networkChunkSize: Int


  protected type MapKey = scala.collection.mutable.WrappedArray.ofByte

  protected def key(id: ModifierId): MapKey = new mutable.WrappedArray.ofByte(id)

  /**
    * Cache for modifiers. If modifiers are coming out-of-order, they are to be stored in this cache.
    */
  //todo: make configurable limited size
  private val modifiersCache = mutable.Map[MapKey, PMOD]()

  protected def txModify(tx: TX): Unit = {
    //todo: async validation?
    val errorOpt: Option[Throwable] = minimalState() match {
      case txValidator: TransactionValidation[P, TX] =>
        txValidator.validate(tx) match {
          case Success(_) => None
          case Failure(e) => Some(e)
        }
      case _ => None
    }

    errorOpt match {
      case None =>
        memoryPool().put(tx) match {
          case Success(newPool) =>
            log.debug(s"Unconfirmed transaction $tx added to the memory pool")
            val newVault = vault().scanOffchain(tx)
            updateNodeView(updatedVault = Some(newVault), updatedMempool = Some(newPool))
            context.system.eventStream.publish(SuccessfulTransaction[P, TX](tx))

          case Failure(e) =>
            context.system.eventStream.publish(FailedTransaction[P, TX](tx, e))
        }

      case Some(e) =>
        context.system.eventStream.publish(FailedTransaction[P, TX](tx, e))
    }
  }

  /**
    * Update NodeView with new components and notify subscribers of changed components
    *
    * @param updatedHistory
    * @param updatedState
    * @param updatedVault
    * @param updatedMempool
    */
  protected def updateNodeView(updatedHistory: Option[HIS] = None,
                               updatedState: Option[MS] = None,
                               updatedVault: Option[VL] = None,
                               updatedMempool: Option[MP] = None): Unit = {
    val newNodeView = (updatedHistory.getOrElse(history()),
      updatedState.getOrElse(minimalState()),
      updatedVault.getOrElse(vault()),
      updatedMempool.getOrElse(memoryPool()))
    if (updatedHistory.nonEmpty) {
      context.system.eventStream.publish(ChangedHistory(newNodeView._1.getReader))
    }
    if (updatedState.nonEmpty) {
      context.system.eventStream.publish(ChangedState(newNodeView._2.getReader))
    }
    if (updatedVault.nonEmpty) {
      context.system.eventStream.publish(ChangedVault())
    }
    if (updatedMempool.nonEmpty) {
      context.system.eventStream.publish(ChangedMempool(newNodeView._4.getReader))
    }
    nodeView = newNodeView
  }

  protected def extractTransactions(mod: PMOD): Seq[TX] = mod match {
    case tcm: TransactionsCarryingPersistentNodeViewModifier[P, TX] => tcm.transactions
    case _ => Seq()
  }


  //todo: this method causes delays in a block processing as it removes transactions from mempool and checks
  //todo: validity of remaining transactions in a synchronous way. Do this job async!
  protected def updateMemPool(blocksRemoved: Seq[PMOD], blocksApplied: Seq[PMOD], memPool: MP, state: MS): MP = {
    val rolledBackTxs = blocksRemoved.flatMap(extractTransactions)

    val appliedTxs = blocksApplied.flatMap(extractTransactions)

    memPool.putWithoutCheck(rolledBackTxs).filter { tx =>
      !appliedTxs.exists(t => t.id sameElements tx.id) && {
        state match {
          case v: TransactionValidation[P, TX] => v.validate(tx).isSuccess
          case _ => true
        }
      }
    }
  }

  private def requestDownloads(pi: ProgressInfo[PMOD]): Unit =
    pi.toDownload.foreach { case (tid, id) =>
      context.system.eventStream.publish(DownloadRequest(tid, id))
    }

  private def trimChainSuffix(suffix: IndexedSeq[PMOD], rollbackPoint: ModifierId): IndexedSeq[PMOD] = {
    val idx = suffix.indexWhere(_.id.sameElements(rollbackPoint))
    if (idx == -1) IndexedSeq() else suffix.drop(idx)
  }

  /*

    Assume that history knows the following blocktree:

           G
          / \
         *   G
        /     \
       *       G

    where path with G-s is about canonical chain (G means semantically valid modifier), path with * is sidechain (* means
    that semantic validity is unknown). New modifier is coming to the sidechain, it sends rollback to the root +
    application of the sidechain to the state. Assume that state is finding that some modifier in the sidechain is
    incorrect:

           G
          / \
         G   G
        /     \
       B       G
      /
     *

    In this case history should be informed about the bad modifier and it should retarget state

    todo: write tests for this case
       */

  @tailrec
  private def updateState(history: HIS,
                          state: MS,
                          progressInfo: ProgressInfo[PMOD],
                          suffixApplied: IndexedSeq[PMOD]): (HIS, Try[MS], Seq[PMOD]) = {
    requestDownloads(progressInfo)

    case class UpdateInformation(history: HIS,
                                 state: MS,
                                 failedMod: Option[PMOD],
                                 alternativeProgressInfo: Option[ProgressInfo[PMOD]],
                                 suffix: IndexedSeq[PMOD])

    val (stateToApplyTry: Try[MS], suffixTrimmed: IndexedSeq[PMOD]) = if (progressInfo.chainSwitchingNeeded) {
        val branchingPoint = VersionTag @@ progressInfo.branchPoint.get     //todo: .get
        if (!state.version.sameElements(branchingPoint)){
          state.rollbackTo(branchingPoint) -> trimChainSuffix(suffixApplied, branchingPoint)
        } else Success(state) -> IndexedSeq()
    } else Success(state) -> suffixApplied

    stateToApplyTry match {
      case Success(stateToApply) =>

        val u0 = UpdateInformation(history, stateToApply, None, None, suffixTrimmed)

        val uf = progressInfo.toApply.foldLeft(u0) {case (u, modToApply) =>
          if(u.failedMod.isEmpty) {
            u.state.applyModifier(modToApply) match {
              case Success(stateAfterApply) =>
<<<<<<< HEAD
                val newHis = history.reportModifierIsValid(modToApply)
                notifySubscribers[SemanticallySuccessfulModifier[PMOD]](EventType.SuccessfulSemanticallyValidModifier, SemanticallySuccessfulModifier(modToApply))
                //updateState(newHis, stateAfterApply, newProgressInfo, suffixTrimmed :+ modToApply)
                UpdateInformation(newHis, stateAfterApply, None, None, u.suffix :+ modToApply)
              case Failure(e) =>
                val (newHis, newProgressInfo) = history.reportModifierIsInvalid(modToApply, progressInfo)
                notifySubscribers[SemanticallyFailedModification[PMOD]](EventType.SemanticallyFailedPersistentModifier, SemanticallyFailedModification(modToApply, e))
                //updateState(newHis, stateToApply, newProgressInfo, suffixTrimmed)
                UpdateInformation(newHis, u.state, Some(modToApply), Some(newProgressInfo), u.suffix)
=======
                val (newHis, newProgressInfo) = history.reportSemanticValidity(modToApply, valid = true, modToApply.id)
                context.system.eventStream.publish(SemanticallySuccessfulModifier(modToApply))
                updateState(newHis, stateAfterApply, newProgressInfo)
              case Failure(e) =>
                val (newHis, newProgressInfo) = history.reportSemanticValidity(modToApply, valid = false, ModifierId @@ state.version)
                context.system.eventStream.publish(SemanticallyFailedModification(modToApply, e))
                updateState(newHis, stateToApply, newProgressInfo)
>>>>>>> 8358ca84
            }
          } else u
        }

        uf.failedMod match {
          case Some(mod) => updateState(uf.history, uf.state, uf.alternativeProgressInfo.get, uf.suffix)
          case None => (uf.history, Success(uf.state), uf.suffix)
        }
      case Failure(e) =>
        log.error("Rollback failed: ", e)
        context.system.eventStream.publish(RollbackFailed)
        //todo: what to return here? the situation is totally wrong
        ???
    }
  }

  //todo: update state in async way?
  protected def pmodModify(pmod: PMOD): Unit =
    if (!history().contains(pmod.id)) {
      context.system.eventStream.publish(StartingPersistentModifierApplication(pmod))

      log.info(s"Apply modifier ${pmod.encodedId} of type ${pmod.modifierTypeId} to nodeViewHolder")

      history().append(pmod) match {
        case Success((historyBeforeStUpdate, progressInfo)) =>
          log.debug(s"Going to apply modifications to the state: $progressInfo")
          context.system.eventStream.publish(SyntacticallySuccessfulModifier(pmod))
          context.system.eventStream.publish(NewOpenSurface(historyBeforeStUpdate.openSurfaceIds()))

          if (progressInfo.toApply.nonEmpty) {
            val (newHistory, newStateTry, blocksApplied) =
              updateState(historyBeforeStUpdate, minimalState(), progressInfo, IndexedSeq())

            newStateTry match {
              case Success(newMinState) =>
                val newMemPool = updateMemPool(progressInfo.toRemove, blocksApplied, memoryPool(), newMinState)

                //we consider that vault always able to perform a rollback needed
                val newVault = if (progressInfo.chainSwitchingNeeded) {
                  vault().rollback(VersionTag @@ progressInfo.branchPoint.get).get
                } else vault()
                blocksApplied.foreach(newVault.scanPersistent)

                log.info(s"Persistent modifier ${pmod.encodedId} applied successfully")
                updateNodeView(Some(newHistory), Some(newMinState), Some(newVault), Some(newMemPool))


              case Failure(e) =>
                log.warn(s"Can`t apply persistent modifier (id: ${pmod.encodedId}, contents: $pmod) to minimal state", e)
                updateNodeView(updatedHistory = Some(newHistory))
                context.system.eventStream.publish(SemanticallyFailedModification(pmod, e))
            }
          } else {
            requestDownloads(progressInfo)
            updateNodeView(updatedHistory = Some(historyBeforeStUpdate))
          }
        case Failure(e) =>
          log.warn(s"Can`t apply persistent modifier (id: ${pmod.encodedId}, contents: $pmod) to history", e)
          context.system.eventStream.publish(SyntacticallyFailedModification(pmod, e))
      }
    } else {
      log.warn(s"Trying to apply modifier ${pmod.encodedId} that's already in history")
    }


  protected def compareViews: Receive = {
    case CompareViews(peer, modifierTypeId, modifierIds) =>
      val ids = modifierTypeId match {
        case typeId: ModifierTypeId if typeId == Transaction.ModifierTypeId =>
          memoryPool().notIn(modifierIds)
        case _ =>
          modifierIds.filterNot(mid => history().contains(mid) || modifiersCache.contains(key(mid)))
      }

      sender() ! RequestFromLocal(peer, modifierTypeId, ids)
  }

  protected def processRemoteModifiers: Receive = {
    case ModifiersFromRemote(remote, modifierTypeId, remoteObjects) =>
      modifierSerializers.get(modifierTypeId) foreach { companion =>
        remoteObjects.flatMap(r => companion.parseBytes(r).toOption).foreach {
          case (tx: TX@unchecked) if tx.modifierTypeId == Transaction.ModifierTypeId =>
            txModify(tx)

          case pmod: PMOD@unchecked =>
            if (history().contains(pmod) || modifiersCache.contains(key(pmod.id))) {
              log.warn(s"Received modifier ${pmod.encodedId} that is already in history")
            } else {
              modifiersCache.put(key(pmod.id), pmod)
            }
        }

        log.debug(s"Cache before(${modifiersCache.size}): ${modifiersCache.keySet.map(_.array).map(Base58.encode).mkString(",")}")

        var t: Option[PMOD] = None
        do {
          t = {
            modifiersCache.find { case (_, pmod) =>
              history().applicable(pmod)
            }.map { t =>
              val res = t._2
              modifiersCache.remove(t._1)
              res
            }
          }
          t.foreach(pmodModify)
        } while (t.isDefined)

        log.debug(s"Cache after(${modifiersCache.size}): ${modifiersCache.keySet.map(_.array).map(Base58.encode).mkString(",")}")
      }
  }

  protected def processLocallyGeneratedModifiers: Receive = {
    case lt: LocallyGeneratedTransaction[P, TX] =>
      txModify(lt.tx)

    case lm: LocallyGeneratedModifier[PMOD] =>
      log.info(s"Got locally generated modifier ${lm.pmod.encodedId} of type ${lm.pmod.modifierTypeId}")
      pmodModify(lm.pmod)
  }

  protected def getCurrentInfo: Receive = {
    case GetDataFromCurrentView(f) =>
      sender() ! f(CurrentView(history(), minimalState(), vault(), memoryPool()))
  }

  protected def getNodeViewChanges: Receive = {
    case GetNodeViewChanges(history, state, vault, mempool) =>
      if (history) sender() ! ChangedHistory(nodeView._1.getReader)
      if (state) sender() ! ChangedState(nodeView._2.getReader)
      if (vault) sender() ! ChangedVault()
      if (mempool) sender() ! ChangedMempool(nodeView._4.getReader)
  }

  override def receive: Receive =
      compareViews orElse
      processRemoteModifiers orElse
      processLocallyGeneratedModifiers orElse
      getCurrentInfo orElse
      getNodeViewChanges orElse {
      case a: Any => log.error("Strange input: " + a)
    }
}


object NodeViewHolder {

  object ReceivableMessages {

    // Explicit request of NodeViewChange events of certain types.
    case class GetNodeViewChanges(history: Boolean, state: Boolean, vault: Boolean, mempool: Boolean)
<<<<<<< HEAD

    //a command to subscribe for events
    case class Subscribe(events: Seq[EventType.Value])

=======
>>>>>>> 8358ca84
    case class GetDataFromCurrentView[HIS, MS, VL, MP, A](f: CurrentView[HIS, MS, VL, MP] => A)

    // Moved from NodeViewSynchronizer as this was only received here
    case class CompareViews(source: ConnectedPeer, modifierTypeId: ModifierTypeId, modifierIds: Seq[ModifierId])

    case class ModifiersFromRemote(source: ConnectedPeer, modifierTypeId: ModifierTypeId, remoteObjects: Seq[Array[Byte]])

  }
  
  // fixme: No actor is expecting this ModificationApplicationStarted and DownloadRequest messages
  // fixme: Even more, ModificationApplicationStarted seems not to be sent at all
  // fixme: should we delete these messages?
  case class ModificationApplicationStarted[PMOD <: PersistentNodeViewModifier](modifier: PMOD)
    extends NodeViewHolderEvent

  case class DownloadRequest(modifierTypeId: ModifierTypeId, modifierId: ModifierId) extends NodeViewHolderEvent

  case class CurrentView[HIS, MS, VL, MP](history: HIS, state: MS, vault: VL, pool: MP)

}<|MERGE_RESOLUTION|>--- conflicted
+++ resolved
@@ -253,25 +253,15 @@
           if(u.failedMod.isEmpty) {
             u.state.applyModifier(modToApply) match {
               case Success(stateAfterApply) =>
-<<<<<<< HEAD
                 val newHis = history.reportModifierIsValid(modToApply)
-                notifySubscribers[SemanticallySuccessfulModifier[PMOD]](EventType.SuccessfulSemanticallyValidModifier, SemanticallySuccessfulModifier(modToApply))
+                context.system.eventStream.publish(SemanticallySuccessfulModifier(modToApply))
                 //updateState(newHis, stateAfterApply, newProgressInfo, suffixTrimmed :+ modToApply)
                 UpdateInformation(newHis, stateAfterApply, None, None, u.suffix :+ modToApply)
               case Failure(e) =>
                 val (newHis, newProgressInfo) = history.reportModifierIsInvalid(modToApply, progressInfo)
-                notifySubscribers[SemanticallyFailedModification[PMOD]](EventType.SemanticallyFailedPersistentModifier, SemanticallyFailedModification(modToApply, e))
+                context.system.eventStream.publish(SemanticallyFailedModification(modToApply, e))
                 //updateState(newHis, stateToApply, newProgressInfo, suffixTrimmed)
                 UpdateInformation(newHis, u.state, Some(modToApply), Some(newProgressInfo), u.suffix)
-=======
-                val (newHis, newProgressInfo) = history.reportSemanticValidity(modToApply, valid = true, modToApply.id)
-                context.system.eventStream.publish(SemanticallySuccessfulModifier(modToApply))
-                updateState(newHis, stateAfterApply, newProgressInfo)
-              case Failure(e) =>
-                val (newHis, newProgressInfo) = history.reportSemanticValidity(modToApply, valid = false, ModifierId @@ state.version)
-                context.system.eventStream.publish(SemanticallyFailedModification(modToApply, e))
-                updateState(newHis, stateToApply, newProgressInfo)
->>>>>>> 8358ca84
             }
           } else u
         }
@@ -423,22 +413,14 @@
 
     // Explicit request of NodeViewChange events of certain types.
     case class GetNodeViewChanges(history: Boolean, state: Boolean, vault: Boolean, mempool: Boolean)
-<<<<<<< HEAD
-
-    //a command to subscribe for events
-    case class Subscribe(events: Seq[EventType.Value])
-
-=======
->>>>>>> 8358ca84
     case class GetDataFromCurrentView[HIS, MS, VL, MP, A](f: CurrentView[HIS, MS, VL, MP] => A)
 
     // Moved from NodeViewSynchronizer as this was only received here
     case class CompareViews(source: ConnectedPeer, modifierTypeId: ModifierTypeId, modifierIds: Seq[ModifierId])
-
     case class ModifiersFromRemote(source: ConnectedPeer, modifierTypeId: ModifierTypeId, remoteObjects: Seq[Array[Byte]])
 
   }
-  
+
   // fixme: No actor is expecting this ModificationApplicationStarted and DownloadRequest messages
   // fixme: Even more, ModificationApplicationStarted seems not to be sent at all
   // fixme: should we delete these messages?
