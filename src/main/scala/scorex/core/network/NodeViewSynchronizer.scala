--- conflicted
+++ resolved
@@ -53,11 +53,8 @@
   protected val maxDeliveryChecks: Int = networkSettings.maxDeliveryChecks
   protected val invSpec = new InvSpec(networkSettings.maxInvObjects)
   protected val requestModifierSpec = new RequestModifierSpec(networkSettings.maxInvObjects)
-<<<<<<< HEAD
   protected val statusKeeper = new ModifiersStatusKeeper()
-=======
   protected val modifiersSpec = new ModifiersSpec(networkSettings.maxPacketSize)
->>>>>>> 941a63a8
 
   protected val deliveryTracker = new DeliveryTracker(context.system, deliveryTimeout, maxDeliveryChecks, self)
   protected val statusTracker = new SyncTracker(self, context, networkSettings, timeProvider)
