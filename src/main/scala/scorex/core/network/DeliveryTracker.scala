--- conflicted
+++ resolved
@@ -20,22 +20,10 @@
                       maxDeliveryChecks: Int,
                       nvsRef: ActorRef) extends ModifiersStatusKeeper with ScorexLogging with ScorexEncoding {
 
-<<<<<<< HEAD
-
   protected case class ExpectingStatus(peer: Option[ConnectedPeer], cancellable: Cancellable, checks: Int)
 
   // when a remote peer is asked a modifier, we add the expected data to `expecting`
-  protected val expecting = mutable.Map[ModifierIdAsKey, ExpectingStatus]()
-=======
-  protected case class ExpectingStatus(peer: Option[ConnectedPeer], cancellable: Cancellable, checks: Int)
-
-  // when a remote peer is asked a modifier, we add the expected data to `expecting`
-  // when a remote peer delivers expected data, it is removed from `expecting` and added to `delivered`.
-  // when a remote peer delivers unexpected data, it is added to `deliveredSpam`.
   protected val expecting = mutable.Map[ModifierId, ExpectingStatus]()
-  protected val delivered = mutable.Map[ModifierId, ConnectedPeer]()
-  protected val deliveredSpam = mutable.Map[ModifierId, ConnectedPeer]()
->>>>>>> 6451f17d
 
   /**
     * Someone should have these modifiers, but we do not know who
@@ -58,13 +46,9 @@
                        mid: ModifierId,
                        checksDone: Int = 0)(implicit ec: ExecutionContext): Unit = {
     val cancellable = system.scheduler.scheduleOnce(deliveryTimeout, nvsRef, CheckDelivery(cp, mtid, mid))
-<<<<<<< HEAD
-    val midAsKey = key(mid)
+    val midAsKey = mid
     expecting.put(midAsKey, ExpectingStatus(cp, cancellable, checks = checksDone))
     toRequested(mid)
-=======
-    expecting.put(mid, ExpectingStatus(cp, cancellable, checks = checksDone))
->>>>>>> 6451f17d
   }
 
   /**
@@ -105,28 +89,12 @@
   def onReceive(mtid: ModifierTypeId, mid: ModifierId, cp: ConnectedPeer): Boolean = tryWithLogging {
     if (isExpecting(mid)) {
       stopExpecting(mid)
-<<<<<<< HEAD
       toReceived(mid)
       true
     } else {
       false
     }
   }.getOrElse(false)
-=======
-      delivered(mid) = cp
-    } else {
-      deliveredSpam(mid) = cp
-    }
-  }
-
-  def delete(mid: ModifierId): Unit = tryWithLogging(delivered -= mid)
-
-  def deleteSpam(mids: Seq[ModifierId]): Unit = for (id <- mids) tryWithLogging(deliveredSpam -= id)
-
-  def isSpam(mid: ModifierId): Boolean = deliveredSpam.contains(mid)
-
-  def peerWhoDelivered(mid: ModifierId): Option[ConnectedPeer] = delivered.get(mid)
->>>>>>> 6451f17d
 
   protected def tryWithLogging[T](fn: => T): Try[T] = {
     Try(fn).recoverWith {
