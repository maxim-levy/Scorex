--- conflicted
+++ resolved
@@ -18,17 +18,10 @@
 
   # Node's REST API settings
   restApi {
-<<<<<<< HEAD
+    # Network address to bind to
     bindAddress = "127.0.0.1:6886"
-=======
-    # Network address to bind to
-    bindAddress = "127.0.0.1"
-
-    # Port to listen to REST API requests
-    port = 6886
 
     # Hash of API key string
->>>>>>> 95fe9949
     apiKeyHash = ""
 
     # Enable/disable CORS support
